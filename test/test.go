package test

import (
	"math/rand"
	"strconv"
	"sync"
	"testing"
	"time"

	"github.com/go-test/deep"

	"github.com/philippgille/gokv"
)

// Foo is just some struct for common tests.
type Foo struct {
	Bar        string
	privateBar string
}

type privateFoo struct {
	Bar        string
	privateBar string
}

// TestStore tests if reading from, writing to and deleting from the store works properly.
// A struct is used as value. See TestTypes() for a test that is simpler but tests all types.
func TestStore(store gokv.Store, t *testing.T) {
	key := strconv.FormatInt(rand.Int63(), 10)

	// Initially the key shouldn't exist
	found, err := store.Get(key, new(Foo))
	if err != nil {
		t.Error(err)
	}
	if found {
		t.Error("A value was found, but no value was expected")
	}

	// Deleting a non-existing key-value pair should NOT lead to an error
	err = store.Delete(key)
	if err != nil {
		t.Error(err)
	}

	// Store an object
	val := Foo{
		Bar: "baz",
	}
	err = store.Set(key, val)
	if err != nil {
		t.Error(err)
	}

	// Storing it again should not lead to an error but just overwrite it
	err = store.Set(key, val)
	if err != nil {
		t.Error(err)
	}

	// Retrieve the object
	expected := val
	actualPtr := new(Foo)
	found, err = store.Get(key, actualPtr)
	if err != nil {
		t.Error(err)
	}
	if !found {
		t.Error("No value was found, but should have been")
	}
	actual := *actualPtr
	if actual != expected {
		t.Errorf("Expected: %v, but was: %v", expected, actual)
	}

	// Delete
	err = store.Delete(key)
	if err != nil {
		t.Error(err)
	}
	// Key-value pair shouldn't exist anymore
	found, err = store.Get(key, new(Foo))
	if err != nil {
		t.Error(err)
	}
	if found {
		t.Error("A value was found, but no value was expected")
	}
}

// TestTypes tests if setting and getting values works with all Go types.
func TestTypes(store gokv.Store, t *testing.T) {
	boolVar := true
	// Omit byte
	// Omit error - it's a Go builtin type but marshalling and then unmarshalling doesn't lead to equal objects
	floatVar := 1.2
	intVar := 1
	runeVar := '⚡'
	stringVar := "foo"

	structVar := Foo{
		Bar: "baz",
	}
	structWithPrivateFieldVar := Foo{
		Bar:        "baz",
		privateBar: "privBaz",
	}
	// The differing expected var for structWithPrivateFieldVar
	structWithPrivateFieldExpectedVar := Foo{
		Bar: "baz",
	}
	privateStructVar := privateFoo{
		Bar: "baz",
	}
	privateStructWithPrivateFieldVar := privateFoo{
		Bar:        "baz",
		privateBar: "privBaz",
	}
	// The differing expected var for privateStructWithPrivateFieldVar
	privateStructWithPrivateFieldExpectedVar := privateFoo{
		Bar: "baz",
	}

	sliceOfBool := []bool{true, false}
	sliceOfByte := []byte("foo")
	// Omit slice of float
	sliceOfInt := []int{1, 2}
	// Omit slice of rune
	sliceOfString := []string{"foo", "bar"}

	sliceOfSliceOfString := [][]string{{"foo", "bar"}}

	sliceOfStruct := []Foo{{Bar: "baz"}}
	sliceOfPrivateStruct := []privateFoo{{Bar: "baz"}}

	testVals := []struct {
		subTestName string
		val         interface{}
		expected    interface{}
		testGet     func(*testing.T, gokv.Store, string, interface{})
	}{
		{"bool", boolVar, boolVar, func(t *testing.T, store gokv.Store, key string, expected interface{}) {
			actualPtr := new(bool)
			found, err := store.Get(key, actualPtr)
			handleGetError(t, err, found)
			actual := *actualPtr
			if actual != expected {
				t.Errorf("Expected: %v, but was: %v", expected, actual)
			}
		}},
		{"float", floatVar, floatVar, func(t *testing.T, store gokv.Store, key string, expected interface{}) {
			actualPtr := new(float64)
			found, err := store.Get(key, actualPtr)
			handleGetError(t, err, found)
			actual := *actualPtr
			if actual != expected {
				t.Errorf("Expected: %v, but was: %v", expected, actual)
			}
		}},
		{"int", intVar, intVar, func(t *testing.T, store gokv.Store, key string, expected interface{}) {
			actualPtr := new(int)
			found, err := store.Get(key, actualPtr)
			handleGetError(t, err, found)
			actual := *actualPtr
			if actual != expected {
				t.Errorf("Expected: %v, but was: %v", expected, actual)
			}
		}},
		{"rune", runeVar, runeVar, func(t *testing.T, store gokv.Store, key string, expected interface{}) {
			actualPtr := new(rune)
			found, err := store.Get(key, actualPtr)
			handleGetError(t, err, found)
			actual := *actualPtr
			if actual != expected {
				t.Errorf("Expected: %v, but was: %v", expected, actual)
			}
		}},
		{"string", stringVar, stringVar, func(t *testing.T, store gokv.Store, key string, expected interface{}) {
			actualPtr := new(string)
			found, err := store.Get(key, actualPtr)
			handleGetError(t, err, found)
			actual := *actualPtr
			if actual != expected {
				t.Errorf("Expected: %v, but was: %v", expected, actual)
			}
		}},
		{"struct", structVar, structVar, func(t *testing.T, store gokv.Store, key string, expected interface{}) {
			actualPtr := new(Foo)
			found, err := store.Get(key, actualPtr)
			handleGetError(t, err, found)
			actual := *actualPtr
			if actual != expected {
				t.Errorf("Expected: %v, but was: %v", expected, actual)
			}
		}},
		{"struct with private field", structWithPrivateFieldVar, structWithPrivateFieldExpectedVar, func(t *testing.T, store gokv.Store, key string, expected interface{}) {
			actualPtr := new(Foo)
			found, err := store.Get(key, actualPtr)
			handleGetError(t, err, found)
			actual := *actualPtr
			if actual != expected {
				t.Errorf("Expected: %v, but was: %v", expected, actual)
			}
		}},
		{"private struct", privateStructVar, privateStructVar, func(t *testing.T, store gokv.Store, key string, expected interface{}) {
			actualPtr := new(privateFoo)
			found, err := store.Get(key, actualPtr)
			handleGetError(t, err, found)
			actual := *actualPtr
			if actual != expected {
				t.Errorf("Expected: %v, but was: %v", expected, actual)
			}
		}},
		{"private struct with private field", privateStructWithPrivateFieldVar, privateStructWithPrivateFieldExpectedVar, func(t *testing.T, store gokv.Store, key string, expected interface{}) {
			actualPtr := new(privateFoo)
			found, err := store.Get(key, actualPtr)
			handleGetError(t, err, found)
			actual := *actualPtr
			if actual != expected {
				t.Errorf("Expected: %v, but was: %v", expected, actual)
			}
		}},
		{"slice of bool", sliceOfBool, sliceOfBool, func(t *testing.T, store gokv.Store, key string, expected interface{}) {
			actualPtr := new([]bool)
			found, err := store.Get(key, actualPtr)
			handleGetError(t, err, found)
			actual := *actualPtr
			if diff := deep.Equal(actual, expected); diff != nil {
				t.Error(diff)
			}
		}},
		{"slice of byte", sliceOfByte, sliceOfByte, func(t *testing.T, store gokv.Store, key string, expected interface{}) {
			actualPtr := new([]byte)
			found, err := store.Get(key, actualPtr)
			handleGetError(t, err, found)
			actual := *actualPtr
			if diff := deep.Equal(actual, expected); diff != nil {
				t.Error(diff)
			}
		}},
		{"slice of int", sliceOfInt, sliceOfInt, func(t *testing.T, store gokv.Store, key string, expected interface{}) {
			actualPtr := new([]int)
			found, err := store.Get(key, actualPtr)
			handleGetError(t, err, found)
			actual := *actualPtr
			if diff := deep.Equal(actual, expected); diff != nil {
				t.Error(diff)
			}
		}},
		{"slice of string", sliceOfString, sliceOfString, func(t *testing.T, store gokv.Store, key string, expected interface{}) {
			actualPtr := new([]string)
			found, err := store.Get(key, actualPtr)
			handleGetError(t, err, found)
			actual := *actualPtr
			if diff := deep.Equal(actual, expected); diff != nil {
				t.Error(diff)
			}
		}},
		{"slice of slice of string", sliceOfSliceOfString, sliceOfSliceOfString, func(t *testing.T, store gokv.Store, key string, expected interface{}) {
			actualPtr := new([][]string)
			found, err := store.Get(key, actualPtr)
			handleGetError(t, err, found)
			actual := *actualPtr
			if diff := deep.Equal(actual, expected); diff != nil {
				t.Error(diff)
			}
		}},
		{"slice of struct", sliceOfStruct, sliceOfStruct, func(t *testing.T, store gokv.Store, key string, expected interface{}) {
			actualPtr := new([]Foo)
			found, err := store.Get(key, actualPtr)
			handleGetError(t, err, found)
			actual := *actualPtr
			if diff := deep.Equal(actual, expected); diff != nil {
				t.Error(diff)
			}
		}},
		{"slice of private struct", sliceOfPrivateStruct, sliceOfPrivateStruct, func(t *testing.T, store gokv.Store, key string, expected interface{}) {
			actualPtr := new([]privateFoo)
			found, err := store.Get(key, actualPtr)
			handleGetError(t, err, found)
			actual := *actualPtr
			if diff := deep.Equal(actual, expected); diff != nil {
				t.Error(diff)
			}
		}},
	}

	for _, testVal := range testVals {
		t.Run(testVal.subTestName, func(t2 *testing.T) {
			key := strconv.FormatInt(rand.Int63(), 10)
			err := store.Set(key, testVal.val)
			if err != nil {
				t.Error(err)
			}
			testVal.testGet(t, store, key, testVal.expected)
		})
	}
}

func handleGetError(t *testing.T, err error, found bool) {
	if err != nil {
		t.Error(err)
	}
	if !found {
		t.Error("No value was found, but should have been")
	}
}

// TestConcurrentInteractions launches a bunch of goroutines that concurrently work with the store.
func TestConcurrentInteractions(t *testing.T, goroutineCount int, store gokv.Store) {
	waitGroup := sync.WaitGroup{}
	waitGroup.Add(goroutineCount) // Must be called before any goroutine is started
	for i := 0; i < goroutineCount; i++ {
		go InteractWithStore(store, strconv.Itoa(i), t, &waitGroup)
	}
	waitGroup.Wait()

	// Now make sure that all values are in the store
	expected := Foo{}
	for i := 0; i < goroutineCount; i++ {
		actualPtr := new(Foo)
		found, err := store.Get(strconv.Itoa(i), actualPtr)
		if err != nil {
			t.Errorf("An error occurred during the test: %v", err)
		}
		if !found {
			t.Error("No value was found, but should have been")
		}
		actual := *actualPtr
		if actual != expected {
			t.Errorf("Expected: %v, but was: %v", expected, actual)
		}
	}
}

// InteractWithStore reads from and writes to the DB. Meant to be executed in a goroutine.
// Does NOT check if the DB works correctly (that's done elsewhere),
// only checks for errors that might occur due to concurrent access.
func InteractWithStore(store gokv.Store, key string, t *testing.T, waitGroup *sync.WaitGroup) {
	defer waitGroup.Done()

	// Read
	_, err := store.Get(key, new(Foo))
	if err != nil {
		t.Error(err)
	}
	// Write
	err = store.Set(key, Foo{})
	if err != nil {
		t.Error(err)
	}
	// Read
	_, err = store.Get(key, new(Foo))
	if err != nil {
		t.Error(err)
	}
<<<<<<< HEAD
}

func TestExpiration(cache gokv.Cache, t *testing.T) {
	err := cache.SetExp("key", "value", 5*time.Second)
	if err != nil {
		t.Error(err)
	}

	time.Sleep(5 * time.Second)

	r := "value"
	ok, err := cache.Get("key", &r)
	if err != nil {
		t.Error(err)
	}
	if ok {
		t.Error("pair should be removed")
	}
=======
	// Delete
	err = store.Delete(key)
	if err != nil {
		t.Error(err)
	}
	// Read
	_, err = store.Get(key, new(Foo))
	if err != nil {
		t.Error(err)
	}
>>>>>>> 8577d2a4
}<|MERGE_RESOLUTION|>--- conflicted
+++ resolved
@@ -354,7 +354,16 @@
 	if err != nil {
 		t.Error(err)
 	}
-<<<<<<< HEAD
+	// Delete
+	err = store.Delete(key)
+	if err != nil {
+		t.Error(err)
+	}
+	// Read
+	_, err = store.Get(key, new(Foo))
+	if err != nil {
+		t.Error(err)
+	}
 }
 
 func TestExpiration(cache gokv.Cache, t *testing.T) {
@@ -373,16 +382,4 @@
 	if ok {
 		t.Error("pair should be removed")
 	}
-=======
-	// Delete
-	err = store.Delete(key)
-	if err != nil {
-		t.Error(err)
-	}
-	// Read
-	_, err = store.Get(key, new(Foo))
-	if err != nil {
-		t.Error(err)
-	}
->>>>>>> 8577d2a4
 }